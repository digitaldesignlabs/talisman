--- conflicted
+++ resolved
@@ -204,8 +204,8 @@
     const masks = processObject.masks;
     const errors = processObject.errors;
     const hide = processObject.hide;
-    const escapeTagBlocks = processObject.escapeTagBlocks;
-    let escapeTagState = processObject.escapeTagState;
+    const showTagBlocks = processObject.showTagBlocks;
+    let showTagState = processObject.showTagState;
     const output = processObject.output;
 
     // As of writing, ES6 default parameters don't work in node 5.6.0 without a harmony flag
@@ -238,7 +238,7 @@
                 element.vars = element.vars.toString();
             }
             if (element.vars === undefined) {
-                if (escapeTagState) {
+                if (showTagState) {
                     element.vars = element.text;
                 } else {
                     element.vars = "";
@@ -277,8 +277,8 @@
             blocks,
             masks,
             errors,
-            escapeTagBlocks,
-            escapeTagState,
+            showTagBlocks,
+            showTagState,
             output
         };
         if (Array.isArray(blockVariable)) {
@@ -341,8 +341,8 @@
         element.vars = vars[element.name];
         // A flag can be set on a per-block basis as to whether or not to render tags that have no variable
         // associated with them
-        if (escapeTagBlocks[element.name]) {
-            escapeTagState = escapeTagBlocks[element.name];
+        if (showTagBlocks[element.name]) {
+            showTagState = showTagBlocks[element.name];
         }
 
     }
@@ -514,7 +514,7 @@
         blocks: {},
         errors: {},
         hide: {},
-        stripTags: {}
+        showTags: {}
     };
     // Context object for exposing interface methods to the user seperately, so that they can't mess with
     // template values directly This object is returned by every method so that methods can be chained such
@@ -641,15 +641,9 @@
                     // containing the name of blocks that should be hidden.
                     hide: template.hide,
                     // contains the names of blocks and whether or not tags should be rendered
-<<<<<<< HEAD
-                    escapeTagBlocks: template.stripTags,
+                    showTagBlocks: template.showTags,
                     // Determines whether the current block should render tags that have no variable associated with them.
-                    escapeTagState: stripTagsDefault,
-=======
-                    escapeTagBlocks: template.escapeTags,
-                    // Determines whether the current block should render tags that have no associated variables
-                    escapeTagState: escapeTagGlobal,
->>>>>>> cd6a222f
+                    showTagState: showTagsDefault,
                     // This passes the output stream to the function for rendering
                     output: outputStream
                     // The index that the function should start at, and the action to be run when this function finishes
@@ -696,17 +690,8 @@
     }, module.exports);
 }
 
-<<<<<<< HEAD
-api.load = templateLoad;
-api.debug = setDebug;
-api.stripUndefinedTags = setStripTagsDefault;
-api.testMode = getTestFunctions;
-
-module.exports = api;
-=======
 // Export the public API
 module.exports.load = templateLoad;
 module.exports.setDebug = setDebug;
 module.exports.escapeTags = setEscape;
-module.exports.testMode = getTestFunctions;
->>>>>>> cd6a222f
+module.exports.testMode = getTestFunctions;